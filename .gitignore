--- conflicted
+++ resolved
@@ -55,9 +55,6 @@
 # Auto-generated files
 static/js/version.js
 .DS_Store
-<<<<<<< HEAD
 .next
 .env.local
-=======
-.vercel
->>>>>>> 6cfcf705
+.vercel