--- conflicted
+++ resolved
@@ -17,11 +17,7 @@
 
 let isZoomMode = false;
 
-<<<<<<< HEAD
-// Expose redrawCanvas for plugins
-=======
 // Expose redrawCanvas to window for plugins
->>>>>>> 38ab4060
 window.redrawCanvas = redrawCanvas;
 
 async function initApp() {
